--- conflicted
+++ resolved
@@ -35,11 +35,7 @@
 
     crash = rex.Crash(os.path.join(bin_location, "tests/defcon24/legit_00001"), crash)
 
-<<<<<<< HEAD
-    arsenal = crash.exploit(blacklist_techniques={'rop_leak_memory', 'rop_set_register'})
-=======
     arsenal = crash.exploit(blacklist_techniques={'rop_set_register', 'rop_leak_memory'})
->>>>>>> 4441bffd
 
     nose.tools.assert_true(len(arsenal.register_setters) >= 2)
     nose.tools.assert_true(len(arsenal.leakers) >= 1)
@@ -63,11 +59,7 @@
 
     crash.explore()
 
-<<<<<<< HEAD
-    arsenal = crash.exploit(blacklist_techniques={'rop_leak_memory', 'rop_set_register'})
-=======
     arsenal = crash.exploit(blacklist_techniques={'rop_set_register', 'rop_leak_memory'})
->>>>>>> 4441bffd
 
     nose.tools.assert_true(len(arsenal.register_setters) >= 2)
     nose.tools.assert_true(len(arsenal.leakers) >= 1)
@@ -351,12 +343,7 @@
     crash = rex.Crash(binary, crash_input)
 
     # let's generate some exploits for it
-<<<<<<< HEAD
-    arsenal = crash.exploit(blacklist_techniques={'rop_leak_memory', 'rop_set_register'})
-
-=======
     arsenal = crash.exploit(blacklist_techniques={'rop_set_register', 'rop_leak_memory'})
->>>>>>> 4441bffd
 
     # make sure it works
     nose.tools.assert_true(_do_pov_test(arsenal.best_type1))
