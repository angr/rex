from simuvex import SimStatePlugin
import simuvex
import claripy
from simuvex import SimMemoryError

import string
import logging
l = logging.getLogger("rex.trace_additions")
l.setLevel("DEBUG")


class FormatInfo(object):
    def copy(self):
        raise NotImplementedError

    def compute(self, state):
        raise NotImplementedError

    def get_type(self):
        raise NotImplementedError


class FormatInfoStrToInt(FormatInfo):
    def __init__(self, addr, func_name, str_arg_num, base, base_arg):
        # the address of the function
        self.addr = addr
        # the name of the function
        self.func_name = func_name
        # the argument which is a string
        self.str_arg_num = str_arg_num
        # the base of the string
        self.base = base
        # the argument which represents the base
        self.base_arg = base_arg
        # the input_val (computed at the start of function call)
        self.input_val = None
        self.input_base = None

    def copy(self):
        out = FormatInfoStrToInt(self.addr, self.func_name, self.str_arg_num,
                                 self.base, self.base_arg)
        return out

    def compute(self, state):
        self.input_val = simuvex.s_cc.SimCCCdecl(state.arch).arg(state, self.str_arg_num)
        if self.base_arg is not None:
            self.input_base = state.se.any_int(simuvex.s_cc.SimCCCdecl(state.arch).arg(state, self.base_arg))
        else:
            self.input_base = self.base

    def get_type(self):
        return "StrToInt"

class FormatInfoIntToStr(FormatInfo):
    def __init__(self, addr, func_name, int_arg_num, str_dst_num, base, base_arg):
        # the address of the function
        self.addr = addr
        # the name of the function
        self.func_name = func_name
        # the argument which is a string
        self.int_arg_num = int_arg_num
        # the argument which is the dest buf
        self.str_dst_num = str_dst_num
        # the base of the string
        self.base = base
        # the argument which represents the base
        self.base_arg = base_arg
        # the input_val and str addr (computed at the start of function call)
        self.input_val = None
        self.input_base = None
        self.str_dst_addr = None

    def copy(self):
        out = FormatInfoIntToStr(self.addr, self.func_name, self.int_arg_num,
                                 self.str_dst_num, self.base, self.base_arg)
        return out

    def compute(self, state):
        self.input_val = simuvex.s_cc.SimCCCdecl(state.arch).arg(state, self.int_arg_num)
        if self.base_arg is not None:
            self.input_base = state.se.any_int(simuvex.s_cc.SimCCCdecl(state.arch).arg(state, self.base_arg))
        else:
            self.input_base = self.base
        self.str_dst_addr = simuvex.s_cc.SimCCCdecl(state.arch).arg(state, self.str_dst_num)

    def get_type(self):
        return "IntToStr"


def generic_info_hook(state):
    addr = state.se.any_int(state.regs.ip)
    chall_resp_plugin = state.get_plugin("chall_resp_info")

    # hook the return address
    ret_addr = state.se.any_int(state.memory.load(state.regs.sp, 4, endness="Iend_LE"))
    chall_resp_plugin.ret_addr_to_unhook = ret_addr
    chall_resp_plugin.project.hook(ret_addr, end_info_hook, length=0)

    format_info = chall_resp_plugin.format_infos[addr].copy()
    format_info.compute(state)
    l.debug("starting hook for %s at %#x", format_info.func_name, format_info.addr)
    chall_resp_plugin.pending_info = format_info


"""
def get_actual_int_len(state, bv, base):
    valid_chars = set()
    for i in range(base):
        if i < 10:
            valid_chars.add(chr(ord("0")+i))
        if i >= 10:
            valid_chars.add(chr(ord("A")+i-10))
            valid_chars.add(chr(ord("a")+i-10))

    the_int = state.se.any_str(bv)
    found_start = False
    for i in range(len(the_int)):
        if the_int[i] in valid_chars:
            found_start = True
        if found_start and the_int[i] not in valid_chars:
            return i
    return len(the_int)
"""

def end_info_hook(state):
    chall_resp_plugin = state.get_plugin("chall_resp_info")
    pending_info = chall_resp_plugin.pending_info

    # undo the stops
    chall_resp_plugin.project.unhook(chall_resp_plugin.ret_addr_to_unhook)
    chall_resp_plugin.ret_addr_to_unhook = None
    chall_resp_plugin.pending_info = None

    # replace the result with a symbolic variable
    # also add a constraint that points out what the input is
    if pending_info.get_type() == "StrToInt":
        # result constraint
        result = state.se.BVV(state.se.any_str(state.regs.eax))
        new_var = state.se.BVS(pending_info.get_type() + "_" + str(pending_info.input_base) + "_result", 32)
        constraint = new_var == result
        chall_resp_plugin.replacement_pairs.append((new_var, state.regs.eax))
        state.regs.eax = new_var

        # mark the input
        input_val = state.mem[pending_info.input_val].string.resolved
        input_bvs = state.se.BVS(pending_info.get_type() + "_" + str(pending_info.input_base) + "_input", input_val.size())
        chall_resp_plugin.str_to_int_pairs.append((input_bvs, new_var))
        chall_resp_plugin.replacement_pairs.append((input_bvs, input_val))
    else:
        # result constraint
        result = state.se.BVV(state.se.any_str(state.mem[pending_info.str_dst_addr].string.resolved))
        new_var = state.se.BVS(pending_info.get_type() + "_" + str(pending_info.input_base) + "_result",
                               result.size())
        chall_resp_plugin.replacement_pairs.append((new_var, state.mem[pending_info.str_dst_addr].string.resolved))
        state.memory.store(pending_info.str_dst_addr, new_var)
        constraint = new_var == result

        # mark the input
        input_val = pending_info.input_val
        input_bvs = state.se.BVS(pending_info.get_type() + "_" + str(pending_info.input_base) + "_input", 32)
        chall_resp_plugin.int_to_str_pairs.append((input_bvs, new_var))
        chall_resp_plugin.replacement_pairs.append((input_bvs, input_val))

    l.debug("ending hook for %s at %#x", pending_info.func_name, pending_info.addr)
    l.debug("new constraint %s", constraint)
    chall_resp_plugin.vars_we_added.update(new_var.variables)
    chall_resp_plugin.vars_we_added.update(input_bvs.variables)
    state.add_constraints(input_val == input_bvs)
    state.se._solver.add_replacement(new_var, result, invalidate_cache=False)
    chall_resp_plugin.tracer.preconstraints.append(constraint)
    chall_resp_plugin.tracer.variable_map[list(new_var.variables)[0]] = constraint


def exit_hook(state):
    # detect challenge response for fun
    guard = state.inspect.exit_guard
    if any(v.startswith("cgc-flag") for v in guard.variables) and \
            any(v.startswith("file_/dev/stdin") for v in guard.variables):
        l.warning("Challenge response detected")

    # track the amount of stdout we had when a constraint was first added to a byte of stdin
    chall_resp_plugin = state.get_plugin("chall_resp_info")
    stdin_min_stdout_constraints = chall_resp_plugin.stdin_min_stdout_constraints
    stdout_pos = state.se.any_int(state.posix.get_file(1).pos)
    for v in guard.variables:
        if v.startswith("file_/dev/stdin"):
            byte_num = ChallRespInfo.get_byte(v)
            if byte_num not in stdin_min_stdout_constraints:
                stdin_min_stdout_constraints[byte_num] = stdout_pos

def syscall_hook(state):
    # here we detect how much stdout we have when a byte is first read in
    syscall_name = state.inspect.syscall_name
    if syscall_name == "receive":
        # track the amount of stdout we had when we first read the byte
        stdin_min_stdout_reads = state.get_plugin("chall_resp_info").stdin_min_stdout_reads
        stdout_pos = state.se.any_int(state.posix.get_file(1).pos)
        stdin_pos = state.se.any_int(state.posix.get_file(0).pos)
        for i in range(0, stdin_pos):
            if i not in stdin_min_stdout_reads:
                stdin_min_stdout_reads[i] = stdout_pos


def constraint_hook(state):
    # here we prevent adding constraints if there's a pending thing
    chall_resp_plugin = state.get_plugin("chall_resp_info")
    if chall_resp_plugin.pending_info is not None:
        state.inspect.added_constraints = []

class ChallRespInfo(SimStatePlugin):
    """
    This state plugin keeps track of the reads and writes to symbolic addresses
    """
    def __init__(self):
        SimStatePlugin.__init__(self)
        # for each constraint we check what the max stdin it has and how much stdout we have
        self.stdin_min_stdout_constraints = {}
        self.stdin_min_stdout_reads = {}
        self.format_infos = dict()
        self.project = None
        self.pending_info = None
        self.tracer = None
        self.str_to_int_pairs = []
        self.int_to_str_pairs = []
        self.ret_addr_to_unhook = None
        self.vars_we_added = set()
        self.replacement_pairs = []


    def __getstate__(self):
        d = dict(self.__dict__)
        del d["project"]
        del d["tracer"]
        del d["state"]

        return d

    def __setstate__(self, d):
        self.__dict__.update(d)
        self.project = None
        self.tracer = None
        self.state = None

    def copy(self):
        s = ChallRespInfo()
        s.stdin_min_stdout_constraints = dict(self.stdin_min_stdout_constraints)
        s.stdin_min_stdout_reads = dict(self.stdin_min_stdout_reads)
        s.format_infos = dict(self.format_infos)
        s.project = self.project
        s.pending_info = self.pending_info
        s.tracer = self.tracer
        s.str_to_int_pairs = list(self.str_to_int_pairs)
        s.int_to_str_pairs = list(self.int_to_str_pairs)
        s.ret_addr_to_unhook = self.ret_addr_to_unhook
        s.vars_we_added = set(self.vars_we_added)
        s.replacement_pairs = list(self.replacement_pairs)
        return s

    @staticmethod
    def get_byte(var_name):
        idx = var_name.split("_")[3]
        return int(idx, 16)

    def lookup_original(self, replacement):
        for r, o in self.replacement_pairs:
            if r is replacement:
                return o
        return None

    def get_stdin_indices(self, variable):
        byte_indices = set()
        for str_val, int_val in self.str_to_int_pairs:
            if variable in int_val.variables:
                original_str = self.lookup_original(str_val)
                if original_str is None:
                    l.warning("original_str is None")
                    continue
                for v in original_str.variables:
                    if v.startswith("file_/dev/stdin"):
                        byte_indices.add(self.get_byte(v))
        return byte_indices

    def get_stdout_indices(self, variable):
        file_1 = self.state.posix.get_file(1)
        stdout_size = self.state.se.any_int(file_1.pos)
        stdout = file_1.content.load(0, stdout_size)
        byte_indices = set()
        for int_val, str_val in self.int_to_str_pairs:
            if variable in int_val.variables:
                num_bytes = str_val.size()/8
                if stdout.op != "Concat":
                    l.warning("stdout is not concat!")
                    continue
                stdout_pos = 0
                for arg in stdout.args:
                    if arg is str_val:
                        byte_indices.update(range(stdout_pos, stdout_pos+num_bytes))
                    stdout_pos += arg.size()/8
        return byte_indices

    @staticmethod
    def prep_tracer(tracer, format_infos=None):
        path = tracer.path_group.one_active
        format_infos = [] if format_infos is None else format_infos
        state = path.state
        state.inspect.b(
            'exit',
            simuvex.BP_BEFORE,
            action=exit_hook
        )
        state.inspect.b(
            'syscall',
            simuvex.BP_AFTER,
            action=syscall_hook
        )
        state.inspect.b(
            'constraints',
            simuvex.BP_BEFORE,
            action=constraint_hook
        )

        if state.has_plugin("chall_resp_info"):
            chall_resp_plugin = state.get_plugin("chall_resp_info")
        else:
            chall_resp_plugin = ChallRespInfo()
        chall_resp_plugin.project = path._project
        chall_resp_plugin.tracer = tracer
        for f in format_infos:
            chall_resp_plugin.format_infos[f.addr] = f

        state.register_plugin("chall_resp_info", chall_resp_plugin)

        for addr in chall_resp_plugin.format_infos:
            path._project.hook(addr, generic_info_hook, length=0)


# THE ZEN HOOK

def zen_hook(state, expr):
    # don't do this if inside a hooked function
    if state.has_plugin("chall_resp_info") and state.get_plugin("chall_resp_info").pending_info is not None:
        return

    if expr.op not in claripy.operations.leaf_operations and expr.op != "Concat":
        # if there is more than one symbolic argument we replace it and preconstrain it
        flag_args = ZenPlugin.get_flag_args(expr)
        if len(flag_args) > 1:
            zen_plugin = state.get_plugin("zen_plugin")

            if expr.cache_key in zen_plugin.replacements:
                # we already have the replacement
                concrete_val = state.se.any_int(expr)
                replacement = zen_plugin.replacements[expr.cache_key]
                state.se._solver.add_replacement(replacement, concrete_val, invalidate_cache=False)
                zen_plugin.tracer.preconstraints.append(replacement == concrete_val)
                zen_plugin.preconstraints.append(replacement == concrete_val)
            else:
                # we need to make a new replacement
                replacement = claripy.BVS("cgc-flag-zen", expr.size())
                concrete_val = state.se.any_int(expr)
                state.se._solver.add_replacement(replacement, concrete_val, invalidate_cache=False)

                # if the depth is less than the max add the constraint and get which bytes it contains
                depth = zen_plugin.get_expr_depth(expr)
                if depth < zen_plugin.max_depth:
                    con = replacement == expr
                    state.add_constraints(con)
                    contained_bytes = zen_plugin.get_flag_bytes(expr)
                    zen_plugin.byte_dict[list(replacement.variables)[0]] = contained_bytes
                    zen_plugin.zen_constraints.append(con)
                else:
                    # otherwise don't add the constraint, just replace
                    depth = 0
                    zen_plugin.byte_dict[list(replacement.variables)[0]] = set()

                # save and replace
                var = list(replacement.variables)[0]
                zen_plugin.depths[var] = depth
                constraint = replacement == concrete_val
                zen_plugin.tracer.preconstraints.append(constraint)
                zen_plugin.preconstraints.append(replacement == concrete_val)

                zen_plugin.replacements[expr.cache_key] = replacement

            return replacement


def zen_memory_write(state):
    mem_write_expr = state.inspect.mem_write_expr
    new_expr = zen_hook(state, mem_write_expr)
    if new_expr is not None:
        state.inspect.mem_write_expr = new_expr


def zen_register_write(state):
    reg_write_expr = state.inspect.reg_write_expr
    new_expr = zen_hook(state, reg_write_expr)
    if new_expr is not None:
        state.inspect.reg_write_expr = new_expr


class ZenPlugin(SimStatePlugin):
    def __init__(self, max_depth=13):
        SimStatePlugin.__init__(self)
        # dict from cache key to asts
        self.replacements = dict()
        # dict from zen vars to the depth
        self.depths = dict()
        # dict from zen vars to the bytes contained
        self.byte_dict = dict()
        # the tracer object (need to add replacements here)
        self.tracer = None
        # the max depth an object can have before it is replaced with a zen object with no constraint
        self.max_depth = max_depth
        # the zen replacement constraints (the ones that don't preconstrain input)
        # ie (flagA + flagB == zen1234)
        self.zen_constraints = []

<<<<<<< HEAD
        self.preconstraints = []
=======
        self.controlled_transmits = []
>>>>>>> 0845edf6

    def __getstate__(self):
        d = dict(self.__dict__)
        del d["tracer"]
        del d["state"]

        return d

    def __setstate__(self, d):
        self.__dict__.update(d)
        self.tracer = None
        self.state = None

    @staticmethod
    def get_flag_args(expr):
        symbolic_args = tuple(a for a in expr.args if isinstance(a, claripy.ast.Base) and a.symbolic)
        flag_args = []
        for a in symbolic_args:
            if any(v.startswith("cgc-flag") for v in a.variables):
                flag_args.append(a)
        return flag_args

    def get_expr_depth(self, expr):
        flag_args = self.get_flag_args(expr)
        flag_arg_vars = set.union(*[set(v.variables) for v in flag_args])
        flag_arg_vars = set(v for v in flag_arg_vars if v.startswith("cgc-flag"))
        depth = max(self.depths.get(v, 0) for v in flag_arg_vars) + 1
        return depth

    def copy(self):
        z = ZenPlugin()
        # we explicitly don't copy the dict since it only is a mapping from var to replacement
        z.replacements = self.replacements
        # we explicitly don't copy the dict since it only is a mapping form var to depth
        z.depths = self.depths
        # explicitly don't copy
        z.byte_dict = self.byte_dict
        z.tracer = self.tracer
        z.max_depth = self.max_depth
        z.zen_constraints = self.zen_constraints
<<<<<<< HEAD
        z.preconstraints = list(self.preconstraints)
=======
        z.controlled_transmits = self.controlled_transmits
>>>>>>> 0845edf6
        return z

    def get_flag_bytes(self, ast):
        flag_args = self.get_flag_args(ast)
        flag_arg_vars = set.union(*[set(v.variables) for v in flag_args])
        flag_arg_vars = set(v for v in flag_arg_vars if v.startswith("cgc-flag"))
        contained_bytes = set()
        for v in flag_arg_vars:
            contained_bytes.update(self.byte_dict[v])
        return contained_bytes

    def filter_constraints(self, constraints):
        zen_cache_keys = set(x.cache_key for x in self.zen_constraints)
        new_cons = [ ]
        for con in constraints:
            if con.cache_key in zen_cache_keys or not all(v.startswith("cgc-flag") for v in con.variables):
                new_cons.append(con)
        return new_cons

    def analyze_transmit(self, state, buf):
        try:
            state.memory.permissions(state.se.any_int(buf))
        except SimMemoryError:
            l.warning("detected possible arbitary transmit")
            self.controlled_transmits.append((state.copy(), buf))

    @staticmethod
    def prep_tracer(tracer):
        state = tracer.path_group.one_active.state
        if state.has_plugin("zen_plugin"):
            zen_plugin = state.get_plugin("zen_plugin")
        else:
            zen_plugin = ZenPlugin()
        zen_plugin.tracer = tracer

        state.register_plugin("zen_plugin", zen_plugin)
        state.inspect.b(
            'reg_write',
            simuvex.BP_BEFORE,
            action=zen_register_write
        )
        state.inspect.b(
            'mem_write',
            simuvex.BP_BEFORE,
            action=zen_memory_write
        )

        # setup the byte dict
        byte_dict = zen_plugin.byte_dict
        for i, b in enumerate(tracer.cgc_flag_bytes):
            var = list(b.variables)[0]
            byte_dict[var] = {i}

        tracer.preconstraints.extend(zen_plugin.preconstraints)<|MERGE_RESOLUTION|>--- conflicted
+++ resolved
@@ -416,11 +416,9 @@
         # ie (flagA + flagB == zen1234)
         self.zen_constraints = []
 
-<<<<<<< HEAD
         self.preconstraints = []
-=======
+
         self.controlled_transmits = []
->>>>>>> 0845edf6
 
     def __getstate__(self):
         d = dict(self.__dict__)
@@ -461,11 +459,8 @@
         z.tracer = self.tracer
         z.max_depth = self.max_depth
         z.zen_constraints = self.zen_constraints
-<<<<<<< HEAD
-        z.preconstraints = list(self.preconstraints)
-=======
+        z.preconstraints = self.preconstraints
         z.controlled_transmits = self.controlled_transmits
->>>>>>> 0845edf6
         return z
 
     def get_flag_bytes(self, ast):
