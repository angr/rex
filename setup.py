import os
import subprocess

try:
    from setuptools import setup
    from setuptools import find_packages
    packages = find_packages()
except ImportError:
    from distutils.core import setup
    packages = [x.strip('./').replace('/', '.') for x in os.popen('find -name "__init__.py" | xargs -n1 dirname').read().strip().split('\n')]

setup(
    name='rex',
    version='0.02',
    packages=packages,
    install_requires=[
        'angr',
        'archr',
        'angrop',
<<<<<<< HEAD
        'tracer',
        'povsim',
        'compilerex',
=======
        'jinja2',
        'tracer @ git://github.com/angr/tracer',
        'povsim @ git://github.com/mechaphish/povsim',
        'compilerex @ git://github.com/mechaphish/compilerex',
>>>>>>> 6de574ee
    ],
    package_data={
        'rex': ['rex/scripter/templates/*']
    },
)<|MERGE_RESOLUTION|>--- conflicted
+++ resolved
@@ -17,16 +17,10 @@
         'angr',
         'archr',
         'angrop',
-<<<<<<< HEAD
+        'jinja2',
         'tracer',
         'povsim',
         'compilerex',
-=======
-        'jinja2',
-        'tracer @ git://github.com/angr/tracer',
-        'povsim @ git://github.com/mechaphish/povsim',
-        'compilerex @ git://github.com/mechaphish/compilerex',
->>>>>>> 6de574ee
     ],
     package_data={
         'rex': ['rex/scripter/templates/*']
